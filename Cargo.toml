[profile.release]
panic = "unwind"
opt-level = 3
debug = false

[profile.production]
inherits = "release"
lto = true
codegen-units = 1

[workspace]
resolver = "2"
members = ["crates/*"]

[workspace.package]
edition = "2021"
documentation = "https://learn.onpop.io/"
license = "GPL-3.0"
repository = "https://github.com/r0gue-io/pop-cli"

[workspace.dependencies]
anyhow = "1.0"
assert_cmd = "2.0.14"
cargo_toml = "0.20.3"
dirs = "5.0"
duct = "0.13"
env_logger = "0.11.1"
flate2 = "1.0.30"
git2 = { version = "0.18", features = ["vendored-openssl"] }
glob = "0.3.1"
log = "0.4.20"
mockito = "1.4.0"
predicates = "3.1.0"
tar = "0.4.40"
tempfile = "3.10"
thiserror = "1.0.58"
tokio-test = "0.4.4"

# networking
reqwest = { version = "0.12", features = ["json"] }
tokio = { version = "1.0", features = ["macros", "rt-multi-thread"] }
url = "2.5"

# contracts
subxt-signer = { version = "0.37.0", features = ["subxt", "sr25519"] }
subxt = "0.37.0"
ink_env = "5.0.0"
sp-core = "31"
sp-weights = "30"
<<<<<<< HEAD
contract-build = "4.1"
contract-extrinsics = "4.1"
contract-transcode = "4.1"
scale-info = { version = "2.11.3", default-features = false, features = ["derive"] }
=======
contract-build = "5.0.0-alpha"
contract-extrinsics = "5.0.0-alpha"
>>>>>>> b2746304
heck = "0.5.0"

# parachains
askama = "0.12"
regex = "1.10"
walkdir = "2.5"
indexmap = "2.2"
toml_edit = { version = "0.22", features = ["serde"] }
symlink = "0.1"
serde_json = { version = "1.0", features = ["preserve_order"] }
serde = { version = "1.0", features = ["derive"] }
zombienet-sdk = "0.2.7"
zombienet-support = "0.2.7"
git2_credentials = "0.13.0"

# pop-cli
clap = { version = "4.5", features = ["derive"] }
cliclack = "0.3.1"
console = "0.15"
os_info = { version = "3", default-features = false }
strum = "0.26"
strum_macros = "0.26"<|MERGE_RESOLUTION|>--- conflicted
+++ resolved
@@ -47,15 +47,10 @@
 ink_env = "5.0.0"
 sp-core = "31"
 sp-weights = "30"
-<<<<<<< HEAD
-contract-build = "4.1"
-contract-extrinsics = "4.1"
-contract-transcode = "4.1"
-scale-info = { version = "2.11.3", default-features = false, features = ["derive"] }
-=======
 contract-build = "5.0.0-alpha"
 contract-extrinsics = "5.0.0-alpha"
->>>>>>> b2746304
+contract-transcode = "5.0.0-alpha"
+scale-info = { version = "2.11.3", default-features = false, features = ["derive"] }
 heck = "0.5.0"
 
 # parachains
