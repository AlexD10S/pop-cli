--- conflicted
+++ resolved
@@ -55,15 +55,9 @@
 /// Help message for the `up` command.
 fn about_up() -> &'static str {
 	#[cfg(all(feature = "parachain", feature = "contract"))]
-<<<<<<< HEAD
-	return "Deploy a parachain, deploy a smart contract or launch a local network.";
-	#[cfg(all(feature = "parachain", not(feature = "contract")))]
-	return "Deploy a parachain or launch a local network.";
-=======
 	return "Deploy a rollup(parachain), deploy a smart contract or launch a local network.";
 	#[cfg(all(feature = "parachain", not(feature = "contract")))]
 	return "Deploy a rollup(parachain) or launch a local network.";
->>>>>>> 3ed1d833
 	#[cfg(all(feature = "contract", not(feature = "parachain")))]
 	return "Deploy a smart contract.";
 }
