// SPDX-License-Identifier: GPL-3.0
use crate::{
	errors::Error,
	utils::{
<<<<<<< HEAD
		get_manifest_path,
		metadata::{process_function_args, FunctionType},
		parse_balance,
=======
		helpers::{get_manifest_path, parse_balance},
		metadata::{process_function_args, FunctionType},
		signer::create_signer,
>>>>>>> a6f82473
	},
};
use contract_extrinsics::{
	BalanceVariant, ErrorVariant, ExtrinsicOptsBuilder, InstantiateCommandBuilder, InstantiateExec,
	TokenMetadata, UploadCommandBuilder, UploadExec,
};
use ink_env::{DefaultEnvironment, Environment};
use pop_common::{create_signer, DefaultConfig, Keypair};
use sp_core::Bytes;
use sp_weights::Weight;
use std::{fmt::Write, path::PathBuf};

/// Attributes for the `up` command
#[derive(Debug, PartialEq)]
pub struct UpOpts {
	/// Path to the contract build directory.
	pub path: Option<PathBuf>,
	/// The name of the contract constructor to call.
	pub constructor: String,
	/// The constructor arguments, encoded as strings.
	pub args: Vec<String>,
	/// Transfers an initial balance to the instantiated contract.
	pub value: String,
	/// Maximum amount of gas to be used for this command.
	pub gas_limit: Option<u64>,
	/// Maximum proof size for the instantiation.
	pub proof_size: Option<u64>,
	/// A salt used in the address derivation of the new contract. Use to create multiple
	/// instances of the same contract code from the same account.
	pub salt: Option<Bytes>,
	/// Websocket endpoint of a node.
	pub url: url::Url,
	/// Secret key URI for the account deploying the contract.
	pub suri: String,
}

/// Prepare `InstantiateExec` data to upload and instantiate a contract.
///
/// # Arguments
///
/// * `up_opts` - options for the `up` command.
pub async fn set_up_deployment(
	up_opts: UpOpts,
) -> anyhow::Result<InstantiateExec<DefaultConfig, DefaultEnvironment, Keypair>> {
	let manifest_path = get_manifest_path(up_opts.path.as_deref())?;

	let token_metadata = TokenMetadata::query::<DefaultConfig>(&up_opts.url).await?;

	let signer = create_signer(&up_opts.suri)?;
	let extrinsic_opts = ExtrinsicOptsBuilder::new(signer)
		.manifest_path(Some(manifest_path))
		.url(up_opts.url.clone())
		.done();

	let value: BalanceVariant<<DefaultEnvironment as Environment>::Balance> =
		parse_balance(&up_opts.value)?;

	// Process the argument values input by the user.
	let args = process_function_args(
		up_opts.path.unwrap_or_else(|| PathBuf::from("./")),
		&up_opts.constructor,
		up_opts.args,
		FunctionType::Constructor,
	)?;
	let instantiate_exec: InstantiateExec<DefaultConfig, DefaultEnvironment, Keypair> =
		InstantiateCommandBuilder::new(extrinsic_opts)
			.constructor(up_opts.constructor.clone())
			.args(args)
			.value(value.denominate_balance(&token_metadata)?)
			.gas_limit(up_opts.gas_limit)
			.proof_size(up_opts.proof_size)
			.salt(up_opts.salt.clone())
			.done()
			.await?;
	Ok(instantiate_exec)
}

/// Prepare `UploadExec` data to upload a contract.
///
/// # Arguments
///
/// * `up_opts` - options for the `up` command.
pub async fn set_up_upload(
	up_opts: UpOpts,
) -> anyhow::Result<UploadExec<DefaultConfig, DefaultEnvironment, Keypair>> {
	let manifest_path = get_manifest_path(up_opts.path.as_deref())?;

	let signer = create_signer(&up_opts.suri)?;
	let extrinsic_opts = ExtrinsicOptsBuilder::new(signer)
		.manifest_path(Some(manifest_path))
		.url(up_opts.url.clone())
		.done();

	let upload_exec: UploadExec<DefaultConfig, DefaultEnvironment, Keypair> =
		UploadCommandBuilder::new(extrinsic_opts).done().await?;
	Ok(upload_exec)
}

/// Estimate the gas required for instantiating a contract without modifying the state of the
/// blockchain.
///
/// # Arguments
///
/// * `instantiate_exec` - the preprocessed data to instantiate a contract.
pub async fn dry_run_gas_estimate_instantiate(
	instantiate_exec: &InstantiateExec<DefaultConfig, DefaultEnvironment, Keypair>,
) -> Result<Weight, Error> {
	let instantiate_result = instantiate_exec.instantiate_dry_run().await?;
	match instantiate_result.result {
		Ok(_) => {
			// Use user specified values where provided, otherwise use the estimates.
			let ref_time = instantiate_exec
				.args()
				.gas_limit()
				.unwrap_or_else(|| instantiate_result.gas_required.ref_time());
			let proof_size = instantiate_exec
				.args()
				.proof_size()
				.unwrap_or_else(|| instantiate_result.gas_required.proof_size());
			Ok(Weight::from_parts(ref_time, proof_size))
		},
		Err(ref err) => {
			let error_variant =
				ErrorVariant::from_dispatch_error(err, &instantiate_exec.client().metadata())?;
			Err(Error::DryRunUploadContractError(format!("{error_variant}")))
		},
	}
}

/// Result of a dry-run upload of a smart contract.
pub struct UploadDryRunResult {
	pub code_hash: String,
	pub deposit: String,
}

/// Performs a dry-run for uploading a contract without modifying the state of the blockchain.
///
/// # Arguments
///
/// * `upload_exec` - the preprocessed data to upload a contract.
pub async fn dry_run_upload(
	upload_exec: &UploadExec<DefaultConfig, DefaultEnvironment, Keypair>,
) -> Result<UploadDryRunResult, Error> {
	match upload_exec.upload_code_rpc().await? {
		Ok(result) => {
			let upload_result = UploadDryRunResult {
				code_hash: format!("{:?}", result.code_hash),
				deposit: result.deposit.to_string(),
			};
			Ok(upload_result)
		},
		Err(ref err) => {
			let error_variant =
				ErrorVariant::from_dispatch_error(err, &upload_exec.client().metadata())?;
			Err(Error::DryRunUploadContractError(format!("{error_variant}")))
		},
	}
}

/// Type to represent information about a deployed smart contract.
pub struct ContractInfo {
	/// The on-chain address of the deployed contract.
	pub address: String,
	/// The hash of the contract's code
	pub code_hash: Option<String>,
}

/// Instantiate a contract.
///
/// # Arguments
///
/// * `instantiate_exec` - the preprocessed data to instantiate a contract.
/// * `gas_limit` - maximum amount of gas to be used for this call.
pub async fn instantiate_smart_contract(
	instantiate_exec: InstantiateExec<DefaultConfig, DefaultEnvironment, Keypair>,
	gas_limit: Weight,
) -> anyhow::Result<ContractInfo, Error> {
	let instantiate_result = instantiate_exec
		.instantiate(Some(gas_limit))
		.await
		.map_err(|error_variant| Error::InstantiateContractError(format!("{:?}", error_variant)))?;
	// If is upload + instantiate, return the code hash.
	let hash = instantiate_result.code_hash.map(|code_hash| format!("{:?}", code_hash));

	Ok(ContractInfo { address: instantiate_result.contract_address.to_string(), code_hash: hash })
}

/// Upload a contract.
///
/// # Arguments
///
/// * `upload_exec` - the preprocessed data to upload a contract.
pub async fn upload_smart_contract(
	upload_exec: &UploadExec<DefaultConfig, DefaultEnvironment, Keypair>,
) -> anyhow::Result<String, Error> {
	let upload_result = upload_exec
		.upload_code()
		.await
		.map_err(|error_variant| Error::UploadContractError(format!("{:?}", error_variant)))?;
	if let Some(code_stored) = upload_result.code_stored {
		Ok(format!("{:?}", code_stored.code_hash))
	} else {
		let code_hash: String =
			upload_exec.code().code_hash().iter().fold(String::new(), |mut output, b| {
				write!(output, "{:02x}", b).expect("expected to write to string");
				output
			});
		Err(Error::UploadContractError(format!(
			"This contract has already been uploaded with code hash: 0x{code_hash}"
		)))
	}
}

#[cfg(test)]
mod tests {
	use super::*;
	use crate::{
		contracts_node_generator, errors::Error, mock_build_process, new_environment,
		run_contracts_node,
	};
	use anyhow::Result;
	use std::{env, process::Command};
	use url::Url;

	const CONTRACTS_NETWORK_URL: &str = "wss://rpc2.paseo.popnetwork.xyz";

	#[tokio::test]
	async fn set_up_deployment_works() -> Result<()> {
		let temp_dir = new_environment("testing")?;
		let current_dir = env::current_dir().expect("Failed to get current directory");
		mock_build_process(
			temp_dir.path().join("testing"),
			current_dir.join("./tests/files/testing.contract"),
			current_dir.join("./tests/files/testing.json"),
		)?;
		let up_opts = UpOpts {
			path: Some(temp_dir.path().join("testing")),
			constructor: "new".to_string(),
			args: ["false".to_string()].to_vec(),
			value: "1000".to_string(),
			gas_limit: None,
			proof_size: None,
			salt: None,
			url: Url::parse(CONTRACTS_NETWORK_URL)?,
			suri: "//Alice".to_string(),
		};
		set_up_deployment(up_opts).await?;
		Ok(())
	}

	#[tokio::test]
	async fn set_up_upload_works() -> Result<()> {
		let temp_dir = new_environment("testing")?;
		let current_dir = env::current_dir().expect("Failed to get current directory");
		mock_build_process(
			temp_dir.path().join("testing"),
			current_dir.join("./tests/files/testing.contract"),
			current_dir.join("./tests/files/testing.json"),
		)?;
		let up_opts = UpOpts {
			path: Some(temp_dir.path().join("testing")),
			constructor: "new".to_string(),
			args: ["false".to_string()].to_vec(),
			value: "1000".to_string(),
			gas_limit: None,
			proof_size: None,
			salt: None,
			url: Url::parse(CONTRACTS_NETWORK_URL)?,
			suri: "//Alice".to_string(),
		};
		set_up_upload(up_opts).await?;
		Ok(())
	}

	#[tokio::test]
	async fn dry_run_gas_estimate_instantiate_works() -> Result<()> {
		let temp_dir = new_environment("testing")?;
		let current_dir = env::current_dir().expect("Failed to get current directory");
		mock_build_process(
			temp_dir.path().join("testing"),
			current_dir.join("./tests/files/testing.contract"),
			current_dir.join("./tests/files/testing.json"),
		)?;
		let up_opts = UpOpts {
			path: Some(temp_dir.path().join("testing")),
			constructor: "new".to_string(),
			args: ["false".to_string()].to_vec(),
			value: "0".to_string(),
			gas_limit: None,
			proof_size: None,
			salt: None,
			url: Url::parse(CONTRACTS_NETWORK_URL)?,
			suri: "//Alice".to_string(),
		};
		let instantiate_exec = set_up_deployment(up_opts).await?;
		let weight = dry_run_gas_estimate_instantiate(&instantiate_exec).await?;
		assert!(weight.ref_time() > 0);
		assert!(weight.proof_size() > 0);
		Ok(())
	}

	#[tokio::test]
	async fn dry_run_gas_estimate_instantiate_throw_custom_error() -> Result<()> {
		let temp_dir = new_environment("testing")?;
		let current_dir = env::current_dir().expect("Failed to get current directory");
		mock_build_process(
			temp_dir.path().join("testing"),
			current_dir.join("./tests/files/testing.contract"),
			current_dir.join("./tests/files/testing.json"),
		)?;
		let up_opts = UpOpts {
			path: Some(temp_dir.path().join("testing")),
			constructor: "new".to_string(),
			args: ["false".to_string()].to_vec(),
			value: "10000".to_string(),
			gas_limit: None,
			proof_size: None,
			salt: None,
			url: Url::parse(CONTRACTS_NETWORK_URL)?,
			suri: "//Alice".to_string(),
		};
		let instantiate_exec = set_up_deployment(up_opts).await?;
		assert!(matches!(
			dry_run_gas_estimate_instantiate(&instantiate_exec).await,
			Err(Error::DryRunUploadContractError(..))
		));
		Ok(())
	}

	#[tokio::test]
	async fn dry_run_upload_throw_custom_error() -> Result<()> {
		let temp_dir = new_environment("testing")?;
		let current_dir = env::current_dir().expect("Failed to get current directory");
		mock_build_process(
			temp_dir.path().join("testing"),
			current_dir.join("./tests/files/testing.contract"),
			current_dir.join("./tests/files/testing.json"),
		)?;
		let up_opts = UpOpts {
			path: Some(temp_dir.path().join("testing")),
			constructor: "new".to_string(),
			args: ["false".to_string()].to_vec(),
			value: "1000".to_string(),
			gas_limit: None,
			proof_size: None,
			salt: None,
			url: Url::parse(CONTRACTS_NETWORK_URL)?,
			suri: "//Alice".to_string(),
		};
		let upload_exec = set_up_upload(up_opts).await?;
		let upload_result = dry_run_upload(&upload_exec).await?;
		assert!(!upload_result.code_hash.starts_with("0x0x"));
		assert!(upload_result.code_hash.starts_with("0x"));
		Ok(())
	}

	#[tokio::test]
	async fn instantiate_and_upload() -> Result<()> {
		const LOCALHOST_URL: &str = "ws://127.0.0.1:9944";
		let temp_dir = new_environment("testing")?;
		let current_dir = env::current_dir().expect("Failed to get current directory");
		mock_build_process(
			temp_dir.path().join("testing"),
			current_dir.join("./tests/files/testing.contract"),
			current_dir.join("./tests/files/testing.json"),
		)?;

		let cache = temp_dir.path().join("");

		let binary = contracts_node_generator(cache.clone(), None).await?;
		binary.source(false, &(), true).await?;
		let process = run_contracts_node(binary.path(), None).await?;

		let upload_exec = set_up_upload(UpOpts {
			path: Some(temp_dir.path().join("testing")),
			constructor: "new".to_string(),
			args: [].to_vec(),
			value: "1000".to_string(),
			gas_limit: None,
			proof_size: None,
			salt: None,
			url: Url::parse(LOCALHOST_URL)?,
			suri: "//Alice".to_string(),
		})
		.await?;

		// Only upload a Smart Contract
		let upload_result = upload_smart_contract(&upload_exec).await?;
		assert!(!upload_result.starts_with("0x0x"));
		assert!(upload_result.starts_with("0x"));
		//Error when Smart Contract has been already uploaded
		assert!(matches!(
			upload_smart_contract(&upload_exec).await,
			Err(Error::UploadContractError(..))
		));

		// Instantiate a Smart Contract
		let instantiate_exec = set_up_deployment(UpOpts {
			path: Some(temp_dir.path().join("testing")),
			constructor: "new".to_string(),
			args: ["false".to_string()].to_vec(),
			value: "0".to_string(),
			gas_limit: None,
			proof_size: None,
			salt: Some(Bytes::from(vec![0x00])),
			url: Url::parse(LOCALHOST_URL)?,
			suri: "//Alice".to_string(),
		})
		.await?;
		// First gas estimation
		let weight = dry_run_gas_estimate_instantiate(&instantiate_exec).await?;
		assert!(weight.ref_time() > 0);
		assert!(weight.proof_size() > 0);
		// Instantiate smart contract
		let contract_info = instantiate_smart_contract(instantiate_exec, weight).await?;
		assert!(contract_info.address.starts_with("5"));
		assert!(contract_info.code_hash.is_none());
		// Stop the process contracts-node
		Command::new("kill")
			.args(["-s", "TERM", &process.id().to_string()])
			.spawn()?
			.wait()?;

		Ok(())
	}
}<|MERGE_RESOLUTION|>--- conflicted
+++ resolved
@@ -2,15 +2,9 @@
 use crate::{
 	errors::Error,
 	utils::{
-<<<<<<< HEAD
 		get_manifest_path,
 		metadata::{process_function_args, FunctionType},
 		parse_balance,
-=======
-		helpers::{get_manifest_path, parse_balance},
-		metadata::{process_function_args, FunctionType},
-		signer::create_signer,
->>>>>>> a6f82473
 	},
 };
 use contract_extrinsics::{
