--- conflicted
+++ resolved
@@ -9,13 +9,8 @@
 	Config(String),
 	#[error("a git error occurred: {0}")]
 	Git(String),
-<<<<<<< HEAD
-
 	#[error("HTTP error: {0}")]
 	HttpError(#[from] reqwest::Error),
-
-=======
->>>>>>> 03639f43
 	#[error("IO error: {0}")]
 	IO(#[from] std::io::Error),
 	#[error("ParseError error: {0}")]
